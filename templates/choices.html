--- conflicted
+++ resolved
@@ -87,9 +87,6 @@
             display: grid;
             grid-template-columns: 2fr 2fr;
             min-height: 120px;
-<<<<<<< HEAD
-            transition: transform 120ms ease, box-shadow 120ms ease;
-=======
             cursor: pointer;
             transition: all 0.3s ease;
         }
@@ -98,7 +95,6 @@
             background-color: #0a42a8;
             transform: translateY(-2px);
             box-shadow: 0 4px 12px rgba(13, 80, 205, 0.3);
->>>>>>> d7bb45a3
         }
         .section:active { transform: scale(0.98); box-shadow: 0 6px 14px rgba(0,0,0,0.08); }
         .section.is-pressed { transform: scale(0.98); box-shadow: 0 6px 14px rgba(0,0,0,0.08); }
@@ -308,11 +304,7 @@
         </div>
         
         <div class="content">
-<<<<<<< HEAD
-            <button class="section" onclick="finalizeWith('drinking', this)" style="border:none; padding:0; text-align:left; width:100%; display:block; background: transparent;">
-=======
             <div class="section" onclick="selectChoice('drinking')">
->>>>>>> d7bb45a3
                 <div class="section-header">
                     <div class="section-title">Drinking</div>
                         <div class="section-description">
@@ -326,11 +318,7 @@
                 </div>
             </button>
             
-<<<<<<< HEAD
-            <button class="section" onclick="finalizeWith('irrigation', this)" style="border:none; padding:0; text-align:left; width:100%; display:block; background: transparent;">
-=======
             <div class="section" onclick="selectChoice('irrigation')">
->>>>>>> d7bb45a3
                 <div class="section-header">
                     <div class="section-title">Irrigation</div>
                         <div class="section-description">
@@ -344,11 +332,7 @@
                 </div>
             </button>
             
-<<<<<<< HEAD
-            <button class="section" onclick="finalizeWith('human', this)" style="border:none; padding:0; text-align:left; width:100%; display:block; background: transparent;">
-=======
             <div class="section" onclick="selectChoice('cleaning')">
->>>>>>> d7bb45a3
                 <div class="section-header">
                     <div class="section-title">Human Use</div>
                         <div class="section-description">
@@ -362,11 +346,7 @@
                 </div>
             </button>
 
-<<<<<<< HEAD
-            <button class="section" onclick="finalizeWith('animals', this)" style="border:none; padding:0; text-align:left; width:100%; display:block; background: transparent;">
-=======
             <div class="section" onclick="selectChoice('animals')">
->>>>>>> d7bb45a3
                 <div class="section-header">
                     <div class="section-title">Animals</div>
                         <div class="section-description">
@@ -422,7 +402,6 @@
             console.log('Navigating to:', section);
         }
         
-<<<<<<< HEAD
         async function finalizeWith(useCase, btn) {
             try {
                 // Press animation feedback
@@ -484,7 +463,6 @@
             } catch (e) {
                 alert('Error: ' + e.message);
             }
-=======
         function selectChoice(choice) {
             console.log('Selected choice:', choice);
             
@@ -501,7 +479,6 @@
         
         function continueAssessment() {
             console.log('Continue button clicked');
->>>>>>> d7bb45a3
         }
     </script>
 </body>
